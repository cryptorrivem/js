import test from 'tape';
<<<<<<< HEAD
import { Keypair } from '@solana/web3.js';
import { killStuckProcess, metaplex } from '../../helpers';
import { createCandyMachine } from './helpers';
=======
import { createCollectionNft, killStuckProcess, metaplex } from '../../helpers';
import { createCandyMachine } from './helpers';
import { Keypair } from '@solana/web3.js';
import { token } from '@/index';
>>>>>>> fe5a999d

killStuckProcess();

test('[candyMachineModule] find all candy machines by wallet', async (t) => {
  // Given two candy machines from wallet A.
  const mx = await metaplex();
  const walletA = Keypair.generate();
  await Promise.all([
    createCandyMachine(mx, { wallet: walletA.publicKey }),
    createCandyMachine(mx, { wallet: walletA.publicKey }),
  ]);

  // And one candy machine from wallet B.
  const walletB = Keypair.generate();
  await createCandyMachine(mx, { wallet: walletB.publicKey });

  // When I find all candy machines from wallet A.
  const candyMachines = await mx
    .candyMachines()
    .findAllBy({ type: 'wallet', publicKey: walletA.publicKey })
    .run();

  // Then we got two candy machines.
  t.equal(candyMachines.length, 2, 'returns two accounts');

  // And they both are from wallet A.
  candyMachines.forEach((candyMachine) => {
    t.ok(
      candyMachine.walletAddress.equals(walletA.publicKey),
      'wallet matches'
    );
  });
});

test('[candyMachineModule] find all candy machines by authority', async (t) => {
  // Given two candy machines from authority A.
  const mx = await metaplex();
  const authorityA = Keypair.generate();
  await Promise.all([
    createCandyMachine(mx, { authority: authorityA.publicKey }),
    createCandyMachine(mx, { authority: authorityA.publicKey }),
  ]);

  // And one candy machine from authority B.
  const authorityB = Keypair.generate();
  await createCandyMachine(mx, { authority: authorityB.publicKey });

  // When I find all candy machines from authority A.
  const candyMachines = await mx
    .candyMachines()
    .findAllBy({ type: 'authority', publicKey: authorityA.publicKey })
    .run();

  // Then we got two candy machines.
  t.equal(candyMachines.length, 2, 'returns two accounts');

  // And they both are from authority A.
  candyMachines.forEach((candyMachine) => {
    t.ok(
      candyMachine.authorityAddress.equals(authorityA.publicKey),
      'authority matches'
    );
  });
});

test('[candyMachineModule] find all candy machines correctly parses token mints and collection addresses', async (t) => {
  // Given three candy machines from authority A.
  const mx = await metaplex();
  const authority = mx.identity();

  const { token: token1 } = await mx.tokens().createTokenWithMint().run();
  const { token: token2_3 } = await mx.tokens().createTokenWithMint().run();

  const amount1 = token(1.0, token1.mint.decimals, token1.mint.currency.symbol);
  const amount2 = token(
    1.5,
    token2_3.mint.decimals,
    token2_3.mint.currency.symbol
  );

  const collection1 = await createCollectionNft(mx, {
    updateAuthority: authority,
  });
  const collection2 = await createCollectionNft(mx, {
    collectionAuthority: authority,
  });

  const candyMachineResults = await Promise.all([
    createCandyMachine(mx, {
      authority: authority,
      tokenMint: token1.mint.address,
      price: amount1,
      wallet: token1.address,
      collection: collection1.address,
    }),
    createCandyMachine(mx, {
      authority: authority,
      tokenMint: token2_3.mint.address,
      price: amount2,
      wallet: token2_3.address,
      collection: collection2.address,
    }),
    createCandyMachine(mx, {
      authority: authority,
      tokenMint: token2_3.mint.address,
      price: amount2,
      wallet: token2_3.address,
    }),
  ]);

  // When I find all candy machines
  const foundCandyMachines = await mx
    .candyMachines()
    .findAllBy({ type: 'authority', publicKey: authority.publicKey })
    .run();

  // Then we got three candy machines.
  t.equal(foundCandyMachines.length, 3, 'returns three accounts');

  // And they maintained the correct token mint addresses and collections
  const found1 = foundCandyMachines.find((machine) =>
    machine.address.equals(candyMachineResults[0].candyMachine.address)
  );
  t.ok(
    found1?.collectionMintAddress?.equals(collection1.address),
    'collectionMintAddress 1 matches'
  );
  t.ok(
    found1?.tokenMintAddress?.equals(token1.mint.address),
    'tokenMintAddress 1 matches'
  );

  const found2 = foundCandyMachines.find((machine) =>
    machine.address.equals(candyMachineResults[1].candyMachine.address)
  );
  t.ok(
    found2?.collectionMintAddress?.equals(collection2.address),
    'collectionMintAddress 2 matches'
  );
  t.ok(
    found2?.tokenMintAddress?.equals(token2_3.mint.address),
    'tokenMintAddress 2 matches'
  );

  const found3 = foundCandyMachines.find((machine) =>
    machine.address.equals(candyMachineResults[2].candyMachine.address)
  );
  t.ok(
    found3 && !found3.collectionMintAddress,
    'collectionMintAddress 3 matches'
  );
  t.ok(
    found3?.tokenMintAddress?.equals(token2_3.mint.address),
    'tokenMintAddress 3 matches'
  );
});<|MERGE_RESOLUTION|>--- conflicted
+++ resolved
@@ -1,14 +1,8 @@
 import test from 'tape';
-<<<<<<< HEAD
-import { Keypair } from '@solana/web3.js';
-import { killStuckProcess, metaplex } from '../../helpers';
-import { createCandyMachine } from './helpers';
-=======
 import { createCollectionNft, killStuckProcess, metaplex } from '../../helpers';
 import { createCandyMachine } from './helpers';
 import { Keypair } from '@solana/web3.js';
 import { token } from '@/index';
->>>>>>> fe5a999d
 
 killStuckProcess();
 
