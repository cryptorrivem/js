<<<<<<< HEAD
=======
import { UnreachableCaseError } from '@/errors';
import { Metaplex } from '@/Metaplex';
import { Mint, toMint, toMintAccount } from '@/plugins/tokenModule';
import { Operation, OperationHandler, useOperation } from '@/types';
import { DisposableScope, zipMap } from '@/utils';
>>>>>>> fe5a999d
import { Commitment, PublicKey } from '@solana/web3.js';
import {
  CandyMachineAccount,
  parseCandyMachineAccount,
  parseCandyMachineCollectionAccount,
} from '../accounts';
import { CandyMachineGpaBuilder } from '../gpaBuilders';
import { CandyMachine, toCandyMachine } from '../models/CandyMachine';
import { findCandyMachineCollectionPda } from '../pdas';
import { CandyMachineProgram } from '../program';
import { DisposableScope, zipMap } from '@/utils';
import { Operation, OperationHandler, useOperation } from '@/types';
import { Metaplex } from '@/Metaplex';
import { UnreachableCaseError } from '@/errors';

// -----------------
// Operation
// -----------------

const Key = 'FindCandyMachinesByPublicKeyOperation' as const;

/**
 * Find all Candy Machines matching by a given `publicKey` or a given `type`.
 *
 * The following two types are supported.
 *
 * `authority`: Find Candy Machines whose authority is the given `publicKey`.
 * ```ts
 * const someAuthority = new PublicKey('...');
 * const candyMachines = await metaplex
 *   .candyMachines()
 *   .findAllBy({ type: 'authority', someAuthority });
 *   .run();
 * ```
 *
 * `wallet`: Find Candy Machines whose wallet address is the given `publicKey`.
 * ```ts
 * const someWallet = new PublicKey('...');
 * const candyMachines = await metaplex
 *   .candyMachines()
 *   .findAllBy({ type: 'wallet', someWallet });
 *   .run();
 * ```
 *
 * @group Operations
 * @category Constructors
 */
export const findCandyMachinesByPublicKeyFieldOperation =
  useOperation<FindCandyMachinesByPublicKeyFieldOperation>(Key);

/**
 * @group Operations
 * @category Types
 */
export type FindCandyMachinesByPublicKeyFieldOperation = Operation<
  typeof Key,
  FindCandyMachinesByPublicKeyFieldInput,
  CandyMachine[]
>;

/**
 * @group Operations
 * @category Inputs
 */
export type FindCandyMachinesByPublicKeyFieldInput = {
  /** Defines which type of account the `publicKey` field refers to.  */
  type: 'authority' | 'wallet';

  /** The publicKey to filter Candy Machine by. */
  publicKey: PublicKey;

  /** The level of commitment desired when querying the blockchain. */
  commitment?: Commitment;
};

/**
 * @group Operations
 * @category Handlers
 */
export const findCandyMachinesByPublicKeyFieldOperationHandler: OperationHandler<FindCandyMachinesByPublicKeyFieldOperation> =
  {
    handle: async (
      operation: FindCandyMachinesByPublicKeyFieldOperation,
      metaplex: Metaplex,
      scope: DisposableScope
    ): Promise<CandyMachine[]> => {
      const { type, publicKey, commitment } = operation.input;
      const accounts = CandyMachineProgram.accounts(metaplex).mergeConfig({
        commitment,
      });

      let candyMachineQuery: CandyMachineGpaBuilder;
      switch (type) {
        case 'authority':
          candyMachineQuery =
            accounts.candyMachineAccountsForAuthority(publicKey);
          break;
        case 'wallet':
          candyMachineQuery = accounts.candyMachineAccountsForWallet(publicKey);
          break;
        default:
          throw new UnreachableCaseError(type);
      }

      const unparsedAccounts = await candyMachineQuery.get();
      scope.throwIfCanceled();

      const collectionPdas = unparsedAccounts.map((unparsedAccount) =>
        findCandyMachineCollectionPda(unparsedAccount.publicKey)
      );

      // Find mint details for all unique SPL tokens used
      // in candy machines that have non-null `tokenMint`

      const parsedAccounts: Record<string, CandyMachineAccount> =
        Object.fromEntries(
          unparsedAccounts.map((unparsedAccount) => [
            unparsedAccount.publicKey.toString(),
            parseCandyMachineAccount(unparsedAccount),
          ])
        );

      const tokenMints = [
        ...new Set(
          Object.values(parsedAccounts)
            .map((account) => account.data.tokenMint?.toString())
            .filter((tokenMint): tokenMint is string => tokenMint !== undefined)
        ),
      ].map((address) => new PublicKey(address));

      const result = await metaplex
        .rpc()
        .getMultipleAccounts(tokenMints.concat(collectionPdas), commitment);
      scope.throwIfCanceled();

      const unparsedMintAccounts = result.slice(0, tokenMints.length);
      const unparsedCollectionAccounts = result.slice(-collectionPdas.length);

      const mints: Record<string, Mint> = Object.fromEntries(
        unparsedMintAccounts.map((account) => [
          account.publicKey.toString(),
          toMint(toMintAccount(account)),
        ])
      );

      return zipMap(
        unparsedAccounts,
        unparsedCollectionAccounts,
        (unparsedAccount, unparsedCollectionAccount) => {
          const parsedAccount =
            parsedAccounts[unparsedAccount.publicKey.toString()];
          const collectionAccount = unparsedCollectionAccount
            ? parseCandyMachineCollectionAccount(unparsedCollectionAccount)
            : null;
          const tokenMintAddress = parsedAccount.data.tokenMint?.toString();

          return toCandyMachine(
            parsedAccount,
            unparsedAccount,
            collectionAccount,
            tokenMintAddress ? mints[tokenMintAddress] : null
          );
        }
      );
    },
  };<|MERGE_RESOLUTION|>--- conflicted
+++ resolved
@@ -1,11 +1,8 @@
-<<<<<<< HEAD
-=======
 import { UnreachableCaseError } from '@/errors';
 import { Metaplex } from '@/Metaplex';
 import { Mint, toMint, toMintAccount } from '@/plugins/tokenModule';
 import { Operation, OperationHandler, useOperation } from '@/types';
 import { DisposableScope, zipMap } from '@/utils';
->>>>>>> fe5a999d
 import { Commitment, PublicKey } from '@solana/web3.js';
 import {
   CandyMachineAccount,
