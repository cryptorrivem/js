--- conflicted
+++ resolved
@@ -1,22 +1,10 @@
-<<<<<<< HEAD
-=======
-import { Metaplex } from '@/Metaplex';
 import { MetaplexPlugin } from '@/types';
 import { PublicKey } from '@solana/web3.js';
->>>>>>> 2b9c190f
 import { GuestIdentityDriver } from './GuestIdentityDriver';
 import { Metaplex as MetaplexType } from '@/Metaplex';
-import { MetaplexPlugin } from '@/types';
-
 /** @group Plugins */
-<<<<<<< HEAD
-export const guestIdentity = (): MetaplexPlugin => ({
+export const guestIdentity = (publicKey?: PublicKey): MetaplexPlugin => ({
   install(metaplex: MetaplexType) {
-    metaplex.identity().setDriver(new GuestIdentityDriver());
-=======
-export const guestIdentity = (publicKey?: PublicKey): MetaplexPlugin => ({
-  install(metaplex: Metaplex) {
     metaplex.identity().setDriver(new GuestIdentityDriver(publicKey));
->>>>>>> 2b9c190f
   },
 });